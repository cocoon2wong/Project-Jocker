--- conflicted
+++ resolved
@@ -1,13 +1,8 @@
 """
 @Author: Conghao Wong
 @Date: 2022-06-23 10:23:53
-<<<<<<< HEAD
-@LastEditors: Beihao Xia
-@LastEditTime: 2022-10-27 11:38:48
-=======
 @LastEditors: Conghao Wong
 @LastEditTime: 2022-11-21 10:11:17
->>>>>>> f917f111
 @Description: Second stage V^2-Net model.
 @Github: https://github.com/cocoon2wong
 @Copyright 2022 Conghao Wong, All Rights Reserved.
@@ -55,21 +50,9 @@
         self.t_layer = Tlayer((input_steps, self.args.dim))
         self.it_layer = ITlayer((output_steps, self.args.dim))
 
-<<<<<<< HEAD
-        self.Tlayer, self.ITlayer = get_transform_layers(self.args.T)
-
-        self.t1 = self.Tlayer((self.args.obs_frames, self.args.dim))
-
-        self.t2 = self.Tlayer(
-            (self.args.obs_frames + self.args.pred_frames, self.args.dim))
-
-        self.it = self.ITlayer(
-            (self.args.obs_frames + self.args.pred_frames, self.args.dim))
-=======
         # Shapes
         input_Tsteps, Tchannels = self.t_layer.Tshape
         output_Tsteps, _ = self.it_layer.Tshape
->>>>>>> f917f111
 
         # Linear layer
         self.linear_int = layers.LinearInterpolation()
@@ -79,23 +62,6 @@
         #       in the ***frequency domain***.
         self.te = layers.TrajEncoding(units=self.d//2,
                                       activation=tf.nn.tanh,
-<<<<<<< HEAD
-                                      transform_layer=self.t1)
-
-        self.ce = layers.ContextEncoding(units=64,
-                                         output_channels=self.t1.Tshape[0],
-                                         activation=tf.nn.tanh)
-
-        self.transformer = transformer.Transformer(num_layers=4,
-                                                   d_model=128,
-                                                   num_heads=8,
-                                                   dff=512,
-                                                   input_vocab_size=None,
-                                                   target_vocab_size=4,
-                                                   pe_input=self.t1.Tshape[0],
-                                                   pe_target=self.t2.Tshape[0],
-                                                   include_top=True)
-=======
                                       transform_layer=self.t_layer)
 
         self.ce = layers.ContextEncoding(units=self.d//2,
@@ -111,7 +77,6 @@
                                        pe_input=input_Tsteps,
                                        pe_target=output_Tsteps,
                                        include_top=True)
->>>>>>> f917f111
 
     def call(self, inputs: list[tf.Tensor],
              keypoints: tf.Tensor,
@@ -127,13 +92,8 @@
         traj_feature = self.te.call(trajs)    # (batch, input_Tsteps, d//2)
         context_feature = self.ce.call(maps)  # (batch, input_Tsteps, d//2)
 
-<<<<<<< HEAD
-        # transformer inputs shape = (batch, Tsteps, 128)
-        t_inputs = self.concat([traj_feature, context_feature])
-=======
         # transformer inputs shape = (batch, input_Tsteps, d)
         t_inputs = tf.concat([traj_feature, context_feature], axis=-1)
->>>>>>> f917f111
 
         # transformer target shape = (batch, output_Tsteps, Tchannels)
         keypoints_index = tf.concat([[-1], keypoints_index], axis=0)
@@ -142,24 +102,15 @@
         # Add the last obs point to finish linear interpolation
         linear_pred = self.linear_int.call(keypoints_index, keypoints)
         traj = tf.concat([trajs, linear_pred], axis=-2)
-<<<<<<< HEAD
-        t_outputs = self.t2.call(traj)
-=======
         t_outputs = self.t_layer.call(traj)
->>>>>>> f917f111
 
         # transformer output shape = (batch, output_Tsteps, Tchannels)
         p_fft, _ = self.transformer.call(t_inputs,
                                          t_outputs,
                                          training=training)
 
-<<<<<<< HEAD
-        # decode
-        p = self.it.call(p_fft)
-=======
         # Inverse transform
         p = self.it_layer.call(p_fft)
->>>>>>> f917f111
 
         return p[:, self.args.obs_frames:, :]
 
