--- conflicted
+++ resolved
@@ -1,13 +1,8 @@
 """
 @Author: Conghao Wong
 @Date: 2022-06-22 09:35:58
-<<<<<<< HEAD
-@LastEditors: Conghao Wong
-@LastEditTime: 2022-12-22 19:48:12
-=======
 @LastEditors: Beihao Xia
 @LastEditTime: 2023-03-02 21:51:01
->>>>>>> 1ebca487
 @Description: file content
 @Github: https://github.com/cocoon2wong
 @Copyright 2022 Conghao Wong, All Rights Reserved.
@@ -15,9 +10,6 @@
 
 from . import interp
 from .__baseHandler import BaseHandlerModel, BaseHandlerStructure
-<<<<<<< HEAD
-=======
 from .__burnwoodC import BurnwoodC, BurnwoodCModel
->>>>>>> 1ebca487
 from .__MSNbeta import MSNBeta, MSNBetaModel
 from .__Vbeta import VB, VBModel