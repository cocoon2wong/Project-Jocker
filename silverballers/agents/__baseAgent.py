"""
@Author: Conghao Wong
@Date: 2022-06-20 21:40:55
<<<<<<< HEAD
@LastEditors: Beihao Xia
@LastEditTime: 2022-11-04 21:44:18
=======
@LastEditors: Conghao Wong
@LastEditTime: 2022-11-14 09:35:50
>>>>>>> 96fa0e97
@Description: file content
@Github: https://github.com/cocoon2wong
@Copyright 2022 Conghao Wong, All Rights Reserved.
"""

import tensorflow as tf
from codes.managers import Model, Structure

from ..__args import AgentArgs


class BaseAgentModel(Model):

    def __init__(self, Args: AgentArgs,
                 feature_dim: int = 128,
                 id_depth: int = 16,
                 keypoints_number: int = 3,
                 keypoints_index: tf.Tensor = None,
                 structure=None,
                 *args, **kwargs):

        super().__init__(Args, structure, *args, **kwargs)

        self.args: AgentArgs = Args
        self.structure: BaseAgentStructure = structure

        # Model input types
        self.set_inputs('obs')

        # Parameters
        self.d = feature_dim
        self.d_id = id_depth
        self.n_key = keypoints_number
        self.p_index = keypoints_index

        # Preprocess
        preprocess = {}
        for index, operation in enumerate(['move', 'scale', 'rotate']):
            if self.args.preprocess[index] == '1':
                preprocess[operation] = 'auto'

        self.set_preprocess(**preprocess)

    def print_info(self, **kwargs):
        info = {'Transform type': self.args.T,
                'Index of keypoints': self.p_index}

        kwargs.update(**info)
        return super().print_info(**kwargs)


class BaseAgentStructure(Structure):

    model_type: BaseAgentModel = None

    def __init__(self, terminal_args: list[str],
                 manager: Structure = None,
                 is_temporary=False):

        name = 'Train Manager'
        if is_temporary:
            name += ' (First-Stage Sub-network)'

        super().__init__(args=AgentArgs(terminal_args, is_temporary),
                         manager=manager,
                         name=name)

        self.args: AgentArgs

        self.set_labels('pred')
        self.loss.set({self.loss.l2: 1.0})
        self.metrics.set({self.metrics.avgKey: 1.0,
                          self.metrics.FDE: 0.0})

    def set_model_type(self, new_type: type[BaseAgentModel]):
        self.model_type = new_type

    def create_model(self) -> BaseAgentModel:
        return self.model_type(self.args,
                               feature_dim=self.args.feature_dim,
                               id_depth=self.args.depth,
                               keypoints_number=self.loss.p_len,
                               keypoints_index=self.loss.p_index,
                               structure=self)

    def print_test_results(self, loss_dict: dict[str, float], **kwargs):
        super().print_test_results(loss_dict, **kwargs)
        s = f'python main.py --model MKII --loada {self.args.load} --loadb l'
        self.log(f'You can run `{s}` to start the silverballers evaluation.')<|MERGE_RESOLUTION|>--- conflicted
+++ resolved
@@ -1,13 +1,8 @@
 """
 @Author: Conghao Wong
 @Date: 2022-06-20 21:40:55
-<<<<<<< HEAD
-@LastEditors: Beihao Xia
-@LastEditTime: 2022-11-04 21:44:18
-=======
 @LastEditors: Conghao Wong
 @LastEditTime: 2022-11-14 09:35:50
->>>>>>> 96fa0e97
 @Description: file content
 @Github: https://github.com/cocoon2wong
 @Copyright 2022 Conghao Wong, All Rights Reserved.
