--- conflicted
+++ resolved
@@ -9,12 +9,8 @@
 """
 
 import os
-<<<<<<< HEAD
 import time
 import datetime
-=======
-from typing import Union
->>>>>>> 96fa0e97
 
 import numpy as np
 import tensorflow as tf
